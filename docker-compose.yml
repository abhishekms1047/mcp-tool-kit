services:
  mcp-server:
<<<<<<< HEAD
    container_name: mcp-tool-kit-server
=======
    container_name: mcp-tool-kit-mcp-server
>>>>>>> ce4ddf4e
    build: .
    ports:
      - "8000:8000"  # Maps host port 8000 to container port 8000
    volumes:
      - ./.env:/app/.env  # Mount .env file for environment variables
    environment:
      - BRAVE_API_KEY=${BRAVE_API_KEY}
      - BROWSERBASE_API_KEY=${BROWSERBASE_API_KEY}
      - BROWSERBASE_PROJECT_ID=${BROWSERBASE_PROJECT_ID}
      - NEWS_API_KEY=${NEWS_API_KEY}
      - PYTHONUNBUFFERED=1  # Ensures python output isn't buffered
      - MCP_HOST=0.0.0.0  # Host binding for MCP server
      - MCP_PORT=8000     # Port for MCP server
      - MCP_LOG_LEVEL=debug  # Log level
    restart: unless-stopped
    tty: true
    healthcheck:
      test: ["CMD", "./healthcheck.sh"]
      interval: 30s
      timeout: 10s
      retries: 3
      start_period: 5s  
<|MERGE_RESOLUTION|>--- conflicted
+++ resolved
@@ -1,29 +1,24 @@
-services:
-  mcp-server:
-<<<<<<< HEAD
-    container_name: mcp-tool-kit-server
-=======
-    container_name: mcp-tool-kit-mcp-server
->>>>>>> ce4ddf4e
-    build: .
-    ports:
-      - "8000:8000"  # Maps host port 8000 to container port 8000
-    volumes:
-      - ./.env:/app/.env  # Mount .env file for environment variables
-    environment:
-      - BRAVE_API_KEY=${BRAVE_API_KEY}
-      - BROWSERBASE_API_KEY=${BROWSERBASE_API_KEY}
-      - BROWSERBASE_PROJECT_ID=${BROWSERBASE_PROJECT_ID}
-      - NEWS_API_KEY=${NEWS_API_KEY}
-      - PYTHONUNBUFFERED=1  # Ensures python output isn't buffered
-      - MCP_HOST=0.0.0.0  # Host binding for MCP server
-      - MCP_PORT=8000     # Port for MCP server
-      - MCP_LOG_LEVEL=debug  # Log level
-    restart: unless-stopped
-    tty: true
-    healthcheck:
-      test: ["CMD", "./healthcheck.sh"]
-      interval: 30s
-      timeout: 10s
-      retries: 3
-      start_period: 5s  
+services:
+  mcp-server:
+    build: .
+    ports:
+      - "8000:8000"  # Maps host port 8000 to container port 8000
+    volumes:
+      - ./.env:/app/.env  # Mount .env file for environment variables
+    environment:
+      - BRAVE_API_KEY=${BRAVE_API_KEY}
+      - BROWSERBASE_API_KEY=${BROWSERBASE_API_KEY}
+      - BROWSERBASE_PROJECT_ID=${BROWSERBASE_PROJECT_ID}
+      - NEWS_API_KEY=${NEWS_API_KEY}
+      - PYTHONUNBUFFERED=1  # Ensures python output isn't buffered
+      - MCP_HOST=0.0.0.0  # Host binding for MCP server
+      - MCP_PORT=8000     # Port for MCP server
+      - MCP_LOG_LEVEL=debug  # Log level
+    restart: unless-stopped
+    tty: true
+    healthcheck:
+      test: ["CMD", "./healthcheck.sh"]
+      interval: 30s
+      timeout: 10s
+      retries: 3
+      start_period: 5s  